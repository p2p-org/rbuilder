--- conflicted
+++ resolved
@@ -1,13 +1,10 @@
 [workspace]
 members = [
     "crates/rbuilder",
-<<<<<<< HEAD
     "crates/op-rbuilder",
     "crates/op-rbuilder/payload_builder",
     "crates/op-rbuilder/node",
-=======
     "crates/reth-rbuilder",
->>>>>>> 7ff6fe15
     "crates/rbuilder/src/test_utils",
     "crates/rbuilder/src/telemetry/metrics_macros",
     "crates/transaction-pool-bundle-ext",
@@ -32,16 +29,12 @@
 
 [workspace.dependencies]
 reth = { git = "https://github.com/paradigmxyz/reth", tag = "v1.0.6" }
-<<<<<<< HEAD
 reth-chain-state = { git = "https://github.com/paradigmxyz/reth", tag = "v1.0.6" }
 reth-beacon-consensus = { git = "https://github.com/paradigmxyz/reth", tag = "v1.0.6" }
-=======
 reth-cli-util = { git = "https://github.com/paradigmxyz/reth", tag = "v1.0.6" }
->>>>>>> 7ff6fe15
 reth-db = { git = "https://github.com/paradigmxyz/reth", tag = "v1.0.6" }
 reth-db-api = { git = "https://github.com/paradigmxyz/reth", tag = "v1.0.6" }
 reth-db-common = { git = "https://github.com/paradigmxyz/reth", tag = "v1.0.6" }
-reth-db-api = { git = "https://github.com/paradigmxyz/reth", tag = "v1.0.6" }
 reth-errors = { git = "https://github.com/paradigmxyz/reth", tag = "v1.0.6" }
 reth-libmdbx = { git = "https://github.com/paradigmxyz/reth", tag = "v1.0.6" }
 reth-payload-builder = { git = "https://github.com/paradigmxyz/reth", tag = "v1.0.6" }
@@ -54,7 +47,6 @@
 reth-transaction-pool = { git = "https://github.com/paradigmxyz/reth", tag = "v1.0.6" }
 reth-basic-payload-builder = { git = "https://github.com/paradigmxyz/reth", tag = "v1.0.6" }
 reth-node-core = { git = "https://github.com/paradigmxyz/reth", tag = "v1.0.6" }
-reth-node-builder = { git = "https://github.com/paradigmxyz/reth", tag = "v1.0.6" }
 reth-consensus = { git = "https://github.com/paradigmxyz/reth", tag = "v1.0.6" }
 reth-optimism-consensus = { git = "https://github.com/paradigmxyz/reth", tag = "v1.0.6" }
 reth-auto-seal-consensus = { git = "https://github.com/paradigmxyz/reth", tag = "v1.0.6" }
@@ -76,7 +68,6 @@
 reth-discv4 = { git = "https://github.com/paradigmxyz/reth", tag = "v1.0.6" }
 reth-discv5 = { git = "https://github.com/paradigmxyz/reth", tag = "v1.0.6" }
 reth-network = { git = "https://github.com/paradigmxyz/reth", tag = "v1.0.6" }
-reth-cli-util = { git = "https://github.com/paradigmxyz/reth", tag = "v1.0.6" }
 reth-node-optimism = { git = "https://github.com/paradigmxyz/reth", tag = "v1.0.6" }
 reth-eth-wire-types = { git = "https://github.com/paradigmxyz/reth", tag = "v1.0.6" }
 reth-storage-api = { git = "https://github.com/paradigmxyz/reth", tag = "v1.0.6" }
@@ -120,7 +111,6 @@
 ] }
 alloy-rpc-types-eth = { version = "0.3.0" }
 alloy-signer-local = { version = "0.3.0" }
-<<<<<<< HEAD
 alloy-genesis = { version = "0.3.0" }
 
 async-trait = { version = "0.1.83" }
@@ -142,13 +132,5 @@
 tokio-util = "0.7.12"
 url = "2.5.2"
 
-=======
-
-clap = { version = "4.4.3" }
-eyre = { version = "0.6.8" }
 libc = { version = "0.2.161" }
 tikv-jemallocator = { version = "0.5.4" }
-tokio = "1.38.0"
-tokio-util = "0.7.11"
-tracing = "0.1.37"
->>>>>>> 7ff6fe15
