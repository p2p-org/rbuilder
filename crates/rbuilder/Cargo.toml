[package]
name = "rbuilder"
version.workspace = true
edition.workspace = true
build = "build.rs"

# See more keys and their definitions at https://doc.rust-lang.org/cargo/reference/manifest.html

[dependencies]
<<<<<<< HEAD
serde = "1.0.188"
serde_json = "1.0.105"
tokio.workspace = true
tokio-stream = { workspace = true }
tokio-util = { workspace = true }
eyre.workspace = true
thiserror.workspace = true
=======
tokio.workspace = true
serde = "1.0.188"
serde_json = "1.0.105"
thiserror = "1.0.47"
eyre.workspace = true
>>>>>>> 7ff6fe15
reth.workspace = true
reth-db.workspace = true
reth-db-common.workspace = true
reth-errors.workspace = true
reth-libmdbx.workspace = true
reth-payload-builder.workspace = true
reth-basic-payload-builder.workspace = true
reth-trie.workspace = true
reth-trie-parallel.workspace = true
reth-node-api.workspace = true
reth-node-core.workspace = true
reth-primitives.workspace = true
reth-provider.workspace = true
reth-chainspec.workspace = true
reth-evm.workspace = true
reth-evm-ethereum.workspace = true
revm.workspace = true
revm-primitives.workspace = true
revm-inspectors.workspace = true

alloy-primitives.workspace = true
alloy-rlp.workspace = true
alloy-chains.workspace = true
alloy-provider.workspace = true
alloy-pubsub.workspace = true
alloy-rpc-types.workspace = true
alloy-json-rpc.workspace = true
alloy-transport-http.workspace = true
alloy-network.workspace = true
alloy-transport.workspace = true
alloy-rpc-types-beacon.workspace = true
alloy-rpc-types-engine.workspace = true
alloy-rpc-types-eth.workspace = true
alloy-node-bindings.workspace = true
alloy-consensus.workspace = true
alloy-serde.workspace = true
alloy-signer-local.workspace = true
alloy-eips.workspace = true

ethereum_ssz_derive.workspace = true
ethereum_ssz.workspace = true

test_utils = { path = "src/test_utils" }
metrics_macros = { path = "src/telemetry/metrics_macros" }

reqwest = { workspace = true, features = ["blocking"] }
serde_with = { version = "3.8.1", features = ["time_0_3"] }
primitive-types = "0.12.1"
url.workspace = true
sqlx = { version = "0.7.1", features = [
    "runtime-tokio-native-tls",
    "postgres",
    "sqlite",
    "chrono",
    "bigdecimal",
    "time",
    "uuid",
] }
tracing.workspace = true
tracing-subscriber = { version = "0.3.18", features = ["env-filter", "json"] }
csv = "1.2.2"
zip = "0.6.6"
atoi = "2.0.0"
futures = "0.3.28"
time = { version = "0.3.36", features = ["macros", "formatting", "parsing"] }
bigdecimal = "0.4.1"
mempool-dumpster = "0.1.1"
itertools = "0.11.0"
<<<<<<< HEAD
=======
tokio-stream = "0.1.14"
>>>>>>> 7ff6fe15
clap = { workspace = true, features = ["derive", "env"] }
priority-queue = "2.0.3"
secp256k1 = { version = "0.29", features = [
    "global-context",
    "rand-std",
    "recovery",
] }
rayon = "1.8.0"
flate2 = "1.0.27"
# Version required by ethereum-consensus beacon-api-client
mev-share-sse = { git = "https://github.com/paradigmxyz/mev-share-rs", rev = "9eb2b0138ab3202b9eb3af4b19c7b3bf40b0faa8", default-features = false }
jsonrpsee = { version = "0.20.3", features = ["full"] }
ssz_rs = { git = "https://github.com/ralexstokes/ssz-rs.git", version = "0.9.0" }
beacon-api-client = { git = "https://github.com/ralexstokes/ethereum-consensus/", rev = "cf3c404043230559660810bc0c9d6d5a8498d819" }
ethereum-consensus = { git = "https://github.com/ralexstokes/ethereum-consensus/", rev = "cf3c404043230559660810bc0c9d6d5a8498d819" }
ssz_rs_derive = { git = "https://github.com/ralexstokes/ssz-rs.git", version = "0.9.0" }
<<<<<<< HEAD
=======
tokio-util = { workspace = true }
>>>>>>> 7ff6fe15
uuid = { version = "1.6.1", features = ["serde", "v5", "v4"] }
prometheus = "0.13.4"
hyper = { version = "1.3.1", features = ["server", "full"] }
warp = "0.3.7"
lazy_static = "1.4.0"
ctor = "0.2"
toml = "0.8.8"
ahash = "0.8.6"
rand = "0.8.5"
lru = "0.12.1"
humantime = "2.1.0"
flume = "0.11.0"
crossbeam-queue = "0.3.10"
integer-encoding = "4.0.0"
sha2 = "0.10.8"
lz4_flex = "0.11.2"
once_cell = "1.19.0"
exponential-backoff = "1.2.0"
tungstenite = "0.23.0"
redis = "0.25.4"
governor = "0.6.3"
derivative = "2.2.0"
mockall = "0.12.1"
shellexpand = "3.1.0"
async-trait = "0.1.80"

eth-sparse-mpt = { git = "https://github.com/flashbots/eth-sparse-mpt", rev = "5d0da73" }
crossbeam = "0.8.4"
parking_lot = "0.12.3"
dashmap = "6.1.0"

[build-dependencies]
built = { version = "0.7.1", features = ["git2", "chrono"] }

[dev-dependencies]
tempfile = "3.8"
criterion = { version = "0.5.1", features = ["html_reports", "async_tokio"] }

[features]
optimism = [
	"reth-chainspec/optimism",
	"reth-provider/optimism",
	"reth/optimism",
	"reth-db/optimism",
	"reth-node-core/optimism",
	"reth-primitives/optimism",
	"revm-primitives/optimism",
	"revm/optimism"
]
redact_sensitive = []

[[bench]]
name = "bench_main"
harness = false
<|MERGE_RESOLUTION|>--- conflicted
+++ resolved
@@ -7,21 +7,13 @@
 # See more keys and their definitions at https://doc.rust-lang.org/cargo/reference/manifest.html
 
 [dependencies]
-<<<<<<< HEAD
-serde = "1.0.188"
-serde_json = "1.0.105"
+serde = { workspace = true }
+serde_json = { workspace = true }
 tokio.workspace = true
 tokio-stream = { workspace = true }
 tokio-util = { workspace = true }
 eyre.workspace = true
 thiserror.workspace = true
-=======
-tokio.workspace = true
-serde = "1.0.188"
-serde_json = "1.0.105"
-thiserror = "1.0.47"
-eyre.workspace = true
->>>>>>> 7ff6fe15
 reth.workspace = true
 reth-db.workspace = true
 reth-db-common.workspace = true
@@ -90,10 +82,6 @@
 bigdecimal = "0.4.1"
 mempool-dumpster = "0.1.1"
 itertools = "0.11.0"
-<<<<<<< HEAD
-=======
-tokio-stream = "0.1.14"
->>>>>>> 7ff6fe15
 clap = { workspace = true, features = ["derive", "env"] }
 priority-queue = "2.0.3"
 secp256k1 = { version = "0.29", features = [
@@ -110,10 +98,6 @@
 beacon-api-client = { git = "https://github.com/ralexstokes/ethereum-consensus/", rev = "cf3c404043230559660810bc0c9d6d5a8498d819" }
 ethereum-consensus = { git = "https://github.com/ralexstokes/ethereum-consensus/", rev = "cf3c404043230559660810bc0c9d6d5a8498d819" }
 ssz_rs_derive = { git = "https://github.com/ralexstokes/ssz-rs.git", version = "0.9.0" }
-<<<<<<< HEAD
-=======
-tokio-util = { workspace = true }
->>>>>>> 7ff6fe15
 uuid = { version = "1.6.1", features = ["serde", "v5", "v4"] }
 prometheus = "0.13.4"
 hyper = { version = "1.3.1", features = ["server", "full"] }
