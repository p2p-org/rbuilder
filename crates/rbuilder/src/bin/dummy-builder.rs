//! This simple app shows how to run a custom block builder.
//! It uses no bidding strategy, it just bids all available profit.
//! It does not sends blocks to any relay, it just logs the generated blocks.
//! The algorithm is really dummy, it just adds some txs it receives and generates a single block.
//! This is NOT intended to be run in production so it has no nice configuration, poor error checking and some hardcoded values.
use std::{path::PathBuf, sync::Arc, thread::sleep, time::Duration};

<<<<<<< HEAD
=======
use jsonrpsee::RpcModule;
>>>>>>> ea64a8a4
use rbuilder::{
    beacon_api_client::Client,
    building::{
        builders::{
            block_building_helper::{BlockBuildingHelper, BlockBuildingHelperFromDB},
            BlockBuildingAlgorithm, BlockBuildingAlgorithmInput, OrderConsumer,
            UnfinishedBlockBuildingSink, UnfinishedBlockBuildingSinkFactory,
        },
        BlockBuildingContext, SimulatedOrderStore,
    },
    live_builder::{
        base_config::{
            DEFAULT_EL_NODE_IPC_PATH, DEFAULT_INCOMING_BUNDLES_PORT, DEFAULT_IP,
            DEFAULT_RETH_DB_PATH,
        },
        config::create_provider_factory,
        order_input::{
            OrderInputConfig, DEFAULT_INPUT_CHANNEL_BUFFER_SIZE, DEFAULT_RESULTS_CHANNEL_TIMEOUT,
            DEFAULT_SERVE_MAX_CONNECTIONS,
        },
        payload_events::{MevBoostSlotData, MevBoostSlotDataGenerator},
        simulation::SimulatedOrderCommand,
        LiveBuilder,
    },
    primitives::{
        mev_boost::{MevBoostRelay, RelayConfig},
        SimulatedOrder,
    },
    roothash::RootHashMode,
    utils::Signer,
};
use reth::{providers::ProviderFactory, tasks::pool::BlockingTaskPool};
use reth_chainspec::MAINNET;
use reth_db::{database::Database, DatabaseEnv};
use tokio_util::sync::CancellationToken;
use tracing::{info, level_filters::LevelFilter};

// state diff stream imports
use futures::StreamExt;
use jsonrpsee::core::server::SubscriptionMessage;
use jsonrpsee::server::{RpcModule, Server};
use jsonrpsee::PendingSubscriptionSink;
use tokio::sync::broadcast;
use tokio_stream::wrappers::BroadcastStream;
use tokio::{signal::ctrl_c};
use serde_json::json;
use tracing::warn;
use alloy_primitives::{B256};
use alloy_rpc_types_eth::state::{StateOverride, AccountOverride};
use std::collections::HashMap;
use uuid::Uuid;

const RETH_DB_PATH: &str = DEFAULT_RETH_DB_PATH;

#[tokio::main]
async fn main() -> eyre::Result<()> {
    let env =
        tracing_subscriber::EnvFilter::from_default_env().add_directive(LevelFilter::INFO.into());
    let writer = tracing_subscriber::fmt()
        .with_env_filter(env)
        .with_test_writer();
    writer.init();
    let chain_spec = MAINNET.clone();
    let cancel = CancellationToken::new();

    let relay_config = RelayConfig::default().
        with_url("https://0xac6e77dfe25ecd6110b8e780608cce0dab71fdd5ebea22a16c0205200f2f8e2e3ad3b71d3499c54ad14d6c21b41a37ae@boost-relay.flashbots.net").
        with_name("flashbots");

    let relay = MevBoostRelay::from_config(&relay_config)?;

    let payload_event = MevBoostSlotDataGenerator::new(
        vec![Client::default()],
        vec![relay],
        Default::default(),
        cancel.clone(),
    );

<<<<<<< HEAD
    // we create a sink factory which will contain our jsonrpc server
    let sink_factory = TraceBlockSinkFactory::new().await?;

=======
>>>>>>> ea64a8a4
    let builder = LiveBuilder::<Arc<DatabaseEnv>, MevBoostSlotDataGenerator> {
        watchdog_timeout: Duration::from_secs(10000),
        error_storage_path: None,
        simulation_threads: 1,
        blocks_source: payload_event,
        order_input_config: OrderInputConfig::new(
            false,
            true,
            DEFAULT_EL_NODE_IPC_PATH.parse().unwrap(),
            DEFAULT_INCOMING_BUNDLES_PORT,
            *DEFAULT_IP,
            DEFAULT_SERVE_MAX_CONNECTIONS,
            DEFAULT_RESULTS_CHANNEL_TIMEOUT,
            DEFAULT_INPUT_CHANNEL_BUFFER_SIZE,
        ),
        chain_chain_spec: chain_spec.clone(),
        provider_factory: create_provider_factory(
            Some(&RETH_DB_PATH.parse::<PathBuf>().unwrap()),
            None,
            None,
            chain_spec.clone(),
        )?,
        coinbase_signer: Signer::random(),
        extra_data: Vec::new(),
        blocklist: Default::default(),
        global_cancellation: cancel.clone(),
        extra_rpc: RpcModule::new(()),
<<<<<<< HEAD
        sink_factory: Box::new(sink_factory), // pointer to sink factory
=======
        sink_factory: Box::new(TraceBlockSinkFactory {}),
>>>>>>> ea64a8a4
        builders: vec![Arc::new(DummyBuildingAlgorithm::new(10))],
    };

    let ctrlc = tokio::spawn(async move {
        ctrl_c().await.unwrap_or_default();
        cancel.cancel()
    });

    builder.run().await?;
    ctrlc.await.unwrap_or_default();
    Ok(())
}

/////////////////////////
/// BLOCK SINK (we have created our jsonrpc server here)
/////////////////////////
#[derive(Debug)]
<<<<<<< HEAD
struct TraceBlockSinkFactory {
    tx: broadcast::Sender<String>,
}

impl TraceBlockSinkFactory {
    pub async fn new() -> eyre::Result<Self> {
        // Create a new JSON-RPC server
        let server = Server::builder()
            .set_message_buffer_capacity(5)
            .build("127.0.0.1:8547")
            .await?;
        
        // Create a broadcast channel
        let (tx, _rx) = broadcast::channel::<String>(16);
        
        let mut module = RpcModule::new(tx.clone());

        // Register a subscription method named "eth_stateDiffSubscription"
        module
            .register_subscription("eth_subscribeStateDiffs", "eth_stateDiffSubscription", "eth_unsubscribeStateDiffs", |_params, pending, ctx| async move {
                let rx = ctx.subscribe();
                let stream = BroadcastStream::new(rx);
                Self::pipe_from_stream(pending, stream).await?;
                Ok(())
            })
            .unwrap();
        
        // Get the server's local address
        let addr = server.local_addr()?;
        // Start the server with the configured module
        let handle = server.start(module);

        // We may use the `ServerHandle` to shut it down or manage it ourselves later
        tokio::spawn(handle.stopped());

        // Log that the subscription server has started
        info!("Block subscription server started on {}", addr);

        // Log when a new WebSocket connection is received
        info!("New WebSocket connection received");

        // Return the TraceBlockSinkFactory instance
        Ok(Self { tx })
    }

    // Method to handle sending messages from the broadcast stream to subscribers
    async fn pipe_from_stream(
        pending: PendingSubscriptionSink,
        mut stream: BroadcastStream<String>,
    ) -> Result<(), jsonrpsee::core::Error> {
        let sink = match pending.accept().await {
            Ok(sink) => sink,
            Err(e) => {
                warn!("Failed to accept subscription: {:?}", e);
                return Ok(());
            }
        };

        loop {
            tokio::select! {
                _ = sink.closed() => {
                    // connection dropped
                    break Ok(())
                },
                maybe_item = stream.next() => {
                    let item = match maybe_item {
                        Some(Ok(item)) => item,
                        Some(Err(e)) => {
                            warn!("Error in WebSocket stream: {:?}", e);
                            break Ok(());
                        },
                        None => {
                            // stream ended
                            break Ok(())
                        },
                    };
                    let msg = SubscriptionMessage::from_json(&item)?;
                    if sink.send(msg).await.is_err() {
                        break Ok(());
                    }
                }
            }
        }
    }
}

=======
struct TraceBlockSinkFactory {}

>>>>>>> ea64a8a4
impl UnfinishedBlockBuildingSinkFactory for TraceBlockSinkFactory {
    fn create_sink(
        &mut self,
        _slot_data: MevBoostSlotData,
        _cancel: CancellationToken,
    ) -> Arc<dyn rbuilder::building::builders::UnfinishedBlockBuildingSink> {
<<<<<<< HEAD
        Arc::new(TracingBlockSink { tx: self.tx.clone() })
=======
        Arc::new(TracingBlockSink {})
>>>>>>> ea64a8a4
    }
}

#[derive(Clone, Debug)]
struct TracingBlockSink {
    tx: broadcast::Sender<String>,
}

impl UnfinishedBlockBuildingSink for TracingBlockSink {
    // This method is called when a new block has been built
    // After each block is built, we send the block number, timestamp, block uuid and the pending state to the client
    fn new_block(&self, block: Box<dyn BlockBuildingHelper>) {
        let building_context = block.building_context();
        let block_trace = block.built_block_trace();
        let bundle_state = block.get_bundle_state().state();

        // Create a new StateOverride object to store the changes
        let mut pending_state = StateOverride::new();

        // Iterate through each address and account in the bundle state
        for (address, account) in bundle_state.iter() {
            let mut account_override = AccountOverride::default();
            
            let mut state_diff = HashMap::new();
            for (storage_key, storage_slot) in &account.storage {
                let key = B256::from(*storage_key);
                let value = B256::from(storage_slot.present_value);
                state_diff.insert(key, value);
            }
            
            if !state_diff.is_empty() {
                account_override.state_diff = Some(state_diff);
                pending_state.insert(*address, account_override);
            }
            
        }

        let block_data = json!({
            "blockNumber": building_context.block_env.number,
            "blockTimestamp": building_context.block_env.timestamp,
            "blockUuid": Uuid::new_v4().to_string(),
            "pendingState": pending_state
        });

        if let Err(e) = self.tx.send(serde_json::to_string(&block_data).unwrap()) {
            warn!("Failed to send block data: {:?}", e);
        }

<<<<<<< HEAD
        info!(
            order_count = block_trace.included_orders.len(),
            "Block generated and broadcasted"
=======
impl UnfinishedBlockBuildingSink for TracingBlockSink {
    fn new_block(&self, block: Box<dyn BlockBuildingHelper>) {
        info!(
            order_count =? block.built_block_trace().included_orders.len(),
            "Block generated. Throwing it away!"
>>>>>>> ea64a8a4
        );
    }

    fn can_use_suggested_fee_recipient_as_coinbase(&self) -> bool {
        false
    }
}

////////////////////////////
/// BUILDING ALGORITHM
////////////////////////////

/// Dummy algorithm that waits for some orders and creates a block inserting them in the order they arrived.
/// Generates only a single block.
/// This is a NOT real builder some data is not filled correctly (eg:BuiltBlockTrace)
#[derive(Debug)]
struct DummyBuildingAlgorithm {
    /// Amnount of used orders to build a block
    orders_to_use: usize,
    root_hash_task_pool: BlockingTaskPool,
}

const ORDER_POLLING_PERIOD: Duration = Duration::from_millis(10);
const BUILDER_NAME: &str = "DUMMY";
impl DummyBuildingAlgorithm {
    pub fn new(orders_to_use: usize) -> Self {
        Self {
            orders_to_use,
            root_hash_task_pool: BlockingTaskPool::new(
                BlockingTaskPool::builder().num_threads(1).build().unwrap(),
            ),
        }
    }

    fn wait_for_orders(
        &self,
        cancel: &CancellationToken,
        orders_source: broadcast::Receiver<SimulatedOrderCommand>,
    ) -> Option<Vec<SimulatedOrder>> {
        let mut orders_sink = SimulatedOrderStore::new();
        let mut order_consumer = OrderConsumer::new(orders_source);
        loop {
            if cancel.is_cancelled() {
                break None;
            }
            order_consumer.consume_next_commands().unwrap();
            order_consumer.apply_new_commands(&mut orders_sink);
            let orders = orders_sink.get_orders();
            if orders.len() >= self.orders_to_use {
                break Some(orders);
            }
            sleep(ORDER_POLLING_PERIOD);
        }
    }

    fn build_block<DB: Database + Clone + 'static>(
        &self,
        orders: Vec<SimulatedOrder>,
        provider_factory: ProviderFactory<DB>,
        ctx: &BlockBuildingContext,
    ) -> eyre::Result<Box<dyn BlockBuildingHelper>> {
        let mut block_building_helper = BlockBuildingHelperFromDB::new(
            provider_factory.clone(),
            self.root_hash_task_pool.clone(),
            RootHashMode::CorrectRoot,
            ctx.clone(),
            None,
            BUILDER_NAME.to_string(),
            false,
            None,
            CancellationToken::new(),
        )?;

        for order in orders {
            // don't care about the result
            let _ = block_building_helper.commit_order(&order)?;
        }
        Ok(Box::new(block_building_helper))
    }
}

impl<DB: Database + Clone + 'static> BlockBuildingAlgorithm<DB> for DummyBuildingAlgorithm {
    fn name(&self) -> String {
        BUILDER_NAME.to_string()
    }

    fn build_blocks(&self, input: BlockBuildingAlgorithmInput<DB>) {
        if let Some(orders) = self.wait_for_orders(&input.cancel, input.input) {
            let block = self
                .build_block(orders, input.provider_factory, &input.ctx)
                .unwrap();
<<<<<<< HEAD

=======
>>>>>>> ea64a8a4
            input.sink.new_block(block);
        }
    }
}<|MERGE_RESOLUTION|>--- conflicted
+++ resolved
@@ -5,10 +5,7 @@
 //! This is NOT intended to be run in production so it has no nice configuration, poor error checking and some hardcoded values.
 use std::{path::PathBuf, sync::Arc, thread::sleep, time::Duration};
 
-<<<<<<< HEAD
-=======
 use jsonrpsee::RpcModule;
->>>>>>> ea64a8a4
 use rbuilder::{
     beacon_api_client::Client,
     building::{
@@ -16,7 +13,11 @@
             block_building_helper::{BlockBuildingHelper, BlockBuildingHelperFromDB},
             BlockBuildingAlgorithm, BlockBuildingAlgorithmInput, OrderConsumer,
             UnfinishedBlockBuildingSink, UnfinishedBlockBuildingSinkFactory,
+            block_building_helper::{BlockBuildingHelper, BlockBuildingHelperFromDB},
+            BlockBuildingAlgorithm, BlockBuildingAlgorithmInput, OrderConsumer,
+            UnfinishedBlockBuildingSink, UnfinishedBlockBuildingSinkFactory,
         },
+        BlockBuildingContext, SimulatedOrderStore,
         BlockBuildingContext, SimulatedOrderStore,
     },
     live_builder::{
@@ -87,12 +88,9 @@
         cancel.clone(),
     );
 
-<<<<<<< HEAD
     // we create a sink factory which will contain our jsonrpc server
     let sink_factory = TraceBlockSinkFactory::new().await?;
 
-=======
->>>>>>> ea64a8a4
     let builder = LiveBuilder::<Arc<DatabaseEnv>, MevBoostSlotDataGenerator> {
         watchdog_timeout: Duration::from_secs(10000),
         error_storage_path: None,
@@ -120,11 +118,7 @@
         blocklist: Default::default(),
         global_cancellation: cancel.clone(),
         extra_rpc: RpcModule::new(()),
-<<<<<<< HEAD
         sink_factory: Box::new(sink_factory), // pointer to sink factory
-=======
-        sink_factory: Box::new(TraceBlockSinkFactory {}),
->>>>>>> ea64a8a4
         builders: vec![Arc::new(DummyBuildingAlgorithm::new(10))],
     };
 
@@ -142,7 +136,6 @@
 /// BLOCK SINK (we have created our jsonrpc server here)
 /////////////////////////
 #[derive(Debug)]
-<<<<<<< HEAD
 struct TraceBlockSinkFactory {
     tx: broadcast::Sender<String>,
 }
@@ -229,21 +222,13 @@
     }
 }
 
-=======
-struct TraceBlockSinkFactory {}
-
->>>>>>> ea64a8a4
 impl UnfinishedBlockBuildingSinkFactory for TraceBlockSinkFactory {
     fn create_sink(
         &mut self,
         _slot_data: MevBoostSlotData,
         _cancel: CancellationToken,
     ) -> Arc<dyn rbuilder::building::builders::UnfinishedBlockBuildingSink> {
-<<<<<<< HEAD
         Arc::new(TracingBlockSink { tx: self.tx.clone() })
-=======
-        Arc::new(TracingBlockSink {})
->>>>>>> ea64a8a4
     }
 }
 
@@ -292,18 +277,14 @@
             warn!("Failed to send block data: {:?}", e);
         }
 
-<<<<<<< HEAD
-        info!(
-            order_count = block_trace.included_orders.len(),
-            "Block generated and broadcasted"
-=======
-impl UnfinishedBlockBuildingSink for TracingBlockSink {
-    fn new_block(&self, block: Box<dyn BlockBuildingHelper>) {
         info!(
             order_count =? block.built_block_trace().included_orders.len(),
             "Block generated. Throwing it away!"
->>>>>>> ea64a8a4
         );
+    }
+
+    fn can_use_suggested_fee_recipient_as_coinbase(&self) -> bool {
+        false
     }
 
     fn can_use_suggested_fee_recipient_as_coinbase(&self) -> bool {
@@ -394,10 +375,7 @@
             let block = self
                 .build_block(orders, input.provider_factory, &input.ctx)
                 .unwrap();
-<<<<<<< HEAD
-
-=======
->>>>>>> ea64a8a4
+
             input.sink.new_block(block);
         }
     }
