//! Config should always be deserializable, default values should be used
//!
//!
use super::{
    base_config::BaseConfig,
    block_output::{
        bid_observer::{BidObserver, NullBidObserver},
        bid_value_source::null_bid_value_source::NullBidValueSource,
        bidding::{
            interfaces::BiddingService, true_block_value_bidder::TrueBlockValueBiddingService,
            wallet_balance_watcher::WalletBalanceWatcher,
        },
        block_sealing_bidder_factory::BlockSealingBidderFactory,
        relay_submit::{RelaySubmitSinkFactory, SubmissionConfig},
    },
};
use crate::{
    beacon_api_client::Client,
    building::{
        builders::{
            ordering_builder::{OrderingBuilderConfig, OrderingBuildingAlgorithm},
            parallel_builder::{
                parallel_build_backtest, ParallelBuilderConfig, ParallelBuildingAlgorithm,
            },
            BacktestSimulateBlockInput, Block, BlockBuildingAlgorithm,
        },
        Sorting,
    },
    live_builder::{
        base_config::EnvOrValue, block_output::relay_submit::BuilderSinkFactory,
        cli::LiveBuilderConfig, payload_events::MevBoostSlotDataGenerator,
    },
    mev_boost::BLSBlockSigner,
    primitives::mev_boost::{MevBoostRelay, RelayConfig},
    roothash::RootHashConfig,
    utils::{build_info::rbuilder_version, ProviderFactoryReopener, Signer},
    validation_api_client::ValidationAPIClient,
};
use alloy_chains::ChainKind;
use alloy_primitives::{
    utils::{format_ether, parse_ether},
    Address, FixedBytes, B256,
};
use ethereum_consensus::{
    builder::compute_builder_domain, crypto::SecretKey, primitives::Version,
    state_transition::Context as ContextEth,
};
use eyre::Context;
use reth::tasks::pool::BlockingTaskPool;
use reth_chainspec::{Chain, ChainSpec, NamedChain};
use reth_db::{Database, DatabaseEnv};
use reth_payload_builder::database::CachedReads;
use reth_primitives::StaticFileSegment;
use reth_provider::{DatabaseProviderFactory, StateProviderFactory, StaticFileProviderFactory};
use serde::Deserialize;
use serde_with::{serde_as, OneOrMany};
use std::{
    path::{Path, PathBuf},
    str::FromStr,
    sync::Arc,
    time::Duration,
};
use tracing::info;
use url::Url;

/// We initialize the wallet with the last full day. This should be enough for any bidder.
/// On debug I measured this to be < 300ms so it's not big deal.
pub const WALLET_INIT_HISTORY_SIZE: Duration = Duration::from_secs(60 * 60 * 24);
/// 1 is easier for debugging.
pub const DEFAULT_MAX_CONCURRENT_SEALS: u64 = 1;

#[derive(Debug, Clone, Deserialize, PartialEq, Eq)]
#[serde(tag = "algo", rename_all = "kebab-case", deny_unknown_fields)]
pub enum SpecificBuilderConfig {
    ParallelBuilder(ParallelBuilderConfig),
    OrderingBuilder(OrderingBuilderConfig),
}

#[derive(Debug, Clone, Deserialize, PartialEq, Eq)]
pub struct BuilderConfig {
    pub name: String,
    #[serde(flatten)]
    pub builder: SpecificBuilderConfig,
}

#[serde_as]
#[derive(Debug, Clone, Deserialize, PartialEq, Eq)]
#[serde(default, deny_unknown_fields)]
pub struct Config {
    #[serde(flatten)]
    pub base_config: BaseConfig,

    #[serde(flatten)]
    pub l1_config: L1Config,

    /// selected builder configurations
    pub builders: Vec<BuilderConfig>,
}

#[serde_as]
#[derive(Debug, Clone, Deserialize, PartialEq, Eq)]
#[serde(default, deny_unknown_fields)]
pub struct L1Config {
    // Relay Submission configuration
    pub relays: Vec<RelayConfig>,
    pub dry_run: bool,
    #[serde_as(deserialize_as = "OneOrMany<_>")]
    pub dry_run_validation_url: Vec<String>,
    /// Secret key that will be used to sign normal submissions to the relay.
    relay_secret_key: EnvOrValue<String>,
    /// Secret key that will be used to sign optimistic submissions to the relay.
    optimistic_relay_secret_key: EnvOrValue<String>,
    /// When enabled builer will make optimistic submissions to optimistic relays
    /// influenced by `optimistic_max_bid_value_eth` and `optimistic_prevalidate_optimistic_blocks`
    pub optimistic_enabled: bool,
    /// Bids above this value will always be submitted in non-optimistic mode.
    pub optimistic_max_bid_value_eth: String,
    /// If true all optimistic submissions will be validated on nodes specified in `dry_run_validation_url`
    pub optimistic_prevalidate_optimistic_blocks: bool,

    /// How many seals we are going to be doing in parallel.
    /// Optimal value may change depending on the roothash computation caching strategies.
    pub max_concurrent_seals: u64,

    ///Name kept singular for backwards compatibility
    #[serde_as(deserialize_as = "OneOrMany<EnvOrValue<String>>")]
    pub cl_node_url: Vec<EnvOrValue<String>>,

    /// Genesis fork version for the chain. If not provided it will be fetched from the beacon client.
    pub genesis_fork_version: Option<String>,
}

impl Default for L1Config {
    fn default() -> Self {
        Self {
            relays: vec![],
            dry_run: false,
            dry_run_validation_url: vec![],
            relay_secret_key: "".into(),
            optimistic_relay_secret_key: "".into(),
            optimistic_enabled: false,
            optimistic_max_bid_value_eth: "0.0".to_string(),
            optimistic_prevalidate_optimistic_blocks: false,
            cl_node_url: vec![EnvOrValue::from("http://127.0.0.1:3500")],
            max_concurrent_seals: DEFAULT_MAX_CONCURRENT_SEALS,
            genesis_fork_version: None,
        }
    }
}

impl L1Config {
    pub fn resolve_cl_node_urls(&self) -> eyre::Result<Vec<String>> {
        crate::live_builder::base_config::resolve_env_or_values::<String>(&self.cl_node_url)
    }

    pub fn beacon_clients(&self) -> eyre::Result<Vec<Client>> {
        self.cl_node_url
            .iter()
            .map(|url| {
                let url = Url::parse(&url.value()?)?;
                Ok(Client::new(url))
            })
            .collect()
    }

    pub fn create_relays(&self) -> eyre::Result<Vec<MevBoostRelay>> {
        let mut results = Vec::new();
        for relay in &self.relays {
            results.push(MevBoostRelay::from_config(relay)?);
        }
        Ok(results)
    }

    fn bls_signer(&self, chain_spec: &ChainSpec) -> eyre::Result<BLSBlockSigner> {
        let signing_domain = get_signing_domain(
            chain_spec.chain,
            self.beacon_clients()?,
            self.genesis_fork_version.clone(),
        )?;
        let secret_key = self.relay_secret_key.value()?;
        let secret_key = SecretKey::try_from(secret_key)
            .map_err(|e| eyre::eyre!("Failed to parse relay key: {:?}", e.to_string()))?;

        BLSBlockSigner::new(secret_key, signing_domain)
    }

    fn bls_optimistic_signer(&self, chain_spec: &ChainSpec) -> eyre::Result<BLSBlockSigner> {
        let signing_domain = get_signing_domain(
            chain_spec.chain,
            self.beacon_clients()?,
            self.genesis_fork_version.clone(),
        )?;
        let secret_key = self.optimistic_relay_secret_key.value()?;
        let secret_key = SecretKey::try_from(secret_key).map_err(|e| {
            eyre::eyre!("Failed to parse optimistic relay key: {:?}", e.to_string())
        })?;

        BLSBlockSigner::new(secret_key, signing_domain)
    }

    fn submission_config(
        &self,
        chain_spec: Arc<ChainSpec>,
        bid_observer: Box<dyn BidObserver + Send + Sync>,
    ) -> eyre::Result<SubmissionConfig> {
        if (self.dry_run || self.optimistic_prevalidate_optimistic_blocks)
            && self.dry_run_validation_url.is_empty()
        {
            eyre::bail!(
                "Dry run or optimistic prevalidation enabled but no validation urls provided"
            );
        }
        let validation_api = {
            let urls = self
                .dry_run_validation_url
                .iter()
                .map(|s| s.as_str())
                .collect::<Vec<_>>();

            ValidationAPIClient::new(urls.as_slice())?
        };

        let optimistic_signer = match self.bls_optimistic_signer(&chain_spec) {
            Ok(signer) => signer,
            Err(err) => {
                if self.optimistic_enabled {
                    eyre::bail!(
                        "Optimistic mode enabled but no valid optimistic signer: {}",
                        err
                    );
                } else {
                    // we don't care about the actual value
                    self.bls_signer(&chain_spec)?
                }
            }
        };

        let signer = self.bls_signer(&chain_spec)?;

        Ok(SubmissionConfig {
            chain_spec,
            signer,
            dry_run: self.dry_run,
            validation_api,
            optimistic_enabled: self.optimistic_enabled,
            optimistic_signer,
            optimistic_max_bid_value: parse_ether(&self.optimistic_max_bid_value_eth)?,
            optimistic_prevalidate_optimistic_blocks: self.optimistic_prevalidate_optimistic_blocks,
            bid_observer,
        })
    }

    /// Creates the RelaySubmitSinkFactory and also returns the associated relays.
    pub fn create_relays_sealed_sink_factory(
        &self,
        chain_spec: Arc<ChainSpec>,
        bid_observer: Box<dyn BidObserver + Send + Sync>,
    ) -> eyre::Result<(Box<dyn BuilderSinkFactory>, Vec<MevBoostRelay>)> {
        let submission_config = self.submission_config(chain_spec, bid_observer)?;
        info!(
            "Builder mev boost normal relay pubkey: {:?}",
            submission_config.signer.pub_key()
        );
        info!(
            "Builder mev boost optimistic relay pubkey: {:?}",
            submission_config.optimistic_signer.pub_key()
        );
        info!(
            "Optimistic mode, enabled: {}, prevalidate: {}, max_value: {}",
            submission_config.optimistic_enabled,
            submission_config.optimistic_prevalidate_optimistic_blocks,
            format_ether(submission_config.optimistic_max_bid_value),
        );

        let relays = self.create_relays()?;
        let sink_factory: Box<dyn BuilderSinkFactory> = Box::new(RelaySubmitSinkFactory::new(
            submission_config,
            relays.clone(),
        ));
        Ok((sink_factory, relays))
    }
}

impl LiveBuilderConfig for Config {
    fn base_config(&self) -> &BaseConfig {
        &self.base_config
    }
    /// WARN: opens reth db
    async fn new_builder(
        &self,
        cancellation_token: tokio_util::sync::CancellationToken,
    ) -> eyre::Result<
        super::LiveBuilder<
            ProviderFactoryReopener<Arc<DatabaseEnv>>,
            Arc<DatabaseEnv>,
            MevBoostSlotDataGenerator,
        >,
    > {
        let provider_factory = self.base_config.create_provider_factory()?;
        let (sink_sealed_factory, relays) = self.l1_config.create_relays_sealed_sink_factory(
            self.base_config.chain_spec()?,
            Box::new(NullBidObserver {}),
        )?;

        let (wallet_balance_watcher, wallet_history) = WalletBalanceWatcher::new(
            provider_factory.provider_factory_unchecked(),
            self.base_config.coinbase_signer()?.address,
            WALLET_INIT_HISTORY_SIZE,
        )?;
        let bidding_service: Box<dyn BiddingService> =
            Box::new(TrueBlockValueBiddingService::new(&wallet_history));

        let sink_factory = Box::new(BlockSealingBidderFactory::new(
            bidding_service,
            sink_sealed_factory,
            Arc::new(NullBidValueSource {}),
            wallet_balance_watcher,
            self.l1_config.max_concurrent_seals as usize,
        ));

        let payload_event = MevBoostSlotDataGenerator::new(
            self.l1_config.beacon_clients()?,
            relays,
            self.base_config.blocklist()?,
            cancellation_token.clone(),
        );
        let live_builder = self
            .base_config
            .create_builder_with_provider_factory(
                cancellation_token,
                sink_factory,
                payload_event,
                provider_factory,
            )
            .await?;
        let root_hash_config = self.base_config.live_root_hash_config()?;
        let root_hash_task_pool = self.base_config.root_hash_task_pool()?;
        let builders = create_builders(
            self.live_builders()?,
            root_hash_config,
            root_hash_task_pool,
            self.base_config.sbundle_mergeabe_signers(),
        );
        Ok(live_builder.with_builders(builders))
    }

    fn version_for_telemetry(&self) -> crate::utils::build_info::Version {
        rbuilder_version()
    }

    fn build_backtest_block<P, DB>(
        &self,
        building_algorithm_name: &str,
        input: BacktestSimulateBlockInput<'_, P>,
    ) -> eyre::Result<(Block, CachedReads)>
    where
        DB: Database + Clone + 'static,
        P: DatabaseProviderFactory<DB> + StateProviderFactory + Clone + 'static,
    {
        let builder_cfg = self.builder(building_algorithm_name)?;
        match builder_cfg.builder {
            SpecificBuilderConfig::OrderingBuilder(config) => {
                crate::building::builders::ordering_builder::backtest_simulate_block(config, input)
            }
<<<<<<< HEAD
            SpecificBuilderConfig::MergingBuilder(config) => {
                merging_build_backtest::<P, DB>(input, config)
=======
            SpecificBuilderConfig::ParallelBuilder(config) => {
                parallel_build_backtest(input, config)
>>>>>>> ccd9cb54
            }
        }
    }
}

impl Config {
    fn live_builders(&self) -> eyre::Result<Vec<BuilderConfig>> {
        self.base_config
            .live_builders
            .iter()
            .map(|cfg_name| self.builder(cfg_name))
            .collect()
    }

    fn builder(&self, name: &str) -> eyre::Result<BuilderConfig> {
        self.builders
            .iter()
            .find(|b| b.name == name)
            .cloned()
            .ok_or_else(|| eyre::eyre!("Builder {} not found in builders list", name))
    }
}

impl Default for Config {
    fn default() -> Self {
        Self {
            base_config: Default::default(),
            l1_config: Default::default(),
            builders: vec![
                BuilderConfig {
                    name: "mgp-ordering".to_string(),
                    builder: SpecificBuilderConfig::OrderingBuilder(OrderingBuilderConfig {
                        discard_txs: true,
                        sorting: Sorting::MevGasPrice,
                        failed_order_retries: 1,
                        drop_failed_orders: true,
                        coinbase_payment: false,
                        build_duration_deadline_ms: None,
                    }),
                },
                BuilderConfig {
                    name: "mp-ordering".to_string(),
                    builder: SpecificBuilderConfig::OrderingBuilder(OrderingBuilderConfig {
                        discard_txs: true,
                        sorting: Sorting::MaxProfit,
                        failed_order_retries: 1,
                        drop_failed_orders: true,
                        coinbase_payment: false,
                        build_duration_deadline_ms: None,
                    }),
                },
            ],
        }
    }
}

/// Open reth db and DB should be opened once per process but it can be cloned and moved to different threads.
pub fn create_provider_factory(
    reth_datadir: Option<&Path>,
    reth_db_path: Option<&Path>,
    reth_static_files_path: Option<&Path>,
    chain_spec: Arc<ChainSpec>,
) -> eyre::Result<ProviderFactoryReopener<Arc<DatabaseEnv>>> {
    let reth_db_path = match (reth_db_path, reth_datadir) {
        (Some(reth_db_path), _) => PathBuf::from(reth_db_path),
        (None, Some(reth_datadir)) => reth_datadir.join("db"),
        (None, None) => eyre::bail!("Either reth_db_path or reth_datadir must be provided"),
    };

    let db = open_reth_db(&reth_db_path)?;

    let reth_static_files_path = match (reth_static_files_path, reth_datadir) {
        (Some(reth_static_files_path), _) => PathBuf::from(reth_static_files_path),
        (None, Some(reth_datadir)) => reth_datadir.join("static_files"),
        (None, None) => {
            eyre::bail!("Either reth_static_files_path or reth_datadir must be provided")
        }
    };

    let provider_factory_reopener =
        ProviderFactoryReopener::new(db, chain_spec, reth_static_files_path)?;

    if provider_factory_reopener
        .provider_factory_unchecked()
        .static_file_provider()
        .get_highest_static_file_block(StaticFileSegment::Headers)
        .is_none()
    {
        eyre::bail!("No headers in static files. Check your static files path configuration.");
    }

    Ok(provider_factory_reopener)
}

fn open_reth_db(reth_db_path: &Path) -> eyre::Result<Arc<DatabaseEnv>> {
    Ok(Arc::new(
        reth_db::open_db_read_only(reth_db_path, Default::default()).context("DB open error")?,
    ))
}

pub fn coinbase_signer_from_secret_key(secret_key: &str) -> eyre::Result<Signer> {
    let secret_key = B256::from_str(secret_key)?;
    Ok(Signer::try_from_secret(secret_key)?)
}

pub fn create_builders<P, DB>(
    configs: Vec<BuilderConfig>,
    root_hash_config: RootHashConfig,
    root_hash_task_pool: BlockingTaskPool,
    sbundle_mergeabe_signers: Vec<Address>,
) -> Vec<Arc<dyn BlockBuildingAlgorithm<P, DB>>>
where
    DB: Database + Clone + 'static,
    P: DatabaseProviderFactory<DB> + StateProviderFactory + Clone + 'static,
{
    configs
        .into_iter()
        .map(|cfg| {
            create_builder(
                cfg,
                &root_hash_config,
                &root_hash_task_pool,
                &sbundle_mergeabe_signers,
            )
        })
        .collect()
}

fn create_builder<P, DB>(
    cfg: BuilderConfig,
    root_hash_config: &RootHashConfig,
    root_hash_task_pool: &BlockingTaskPool,
    sbundle_mergeabe_signers: &[Address],
) -> Arc<dyn BlockBuildingAlgorithm<P, DB>>
where
    DB: Database + Clone + 'static,
    P: DatabaseProviderFactory<DB> + StateProviderFactory + Clone + 'static,
{
    match cfg.builder {
        SpecificBuilderConfig::OrderingBuilder(order_cfg) => {
            Arc::new(OrderingBuildingAlgorithm::new(
                root_hash_config.clone(),
                root_hash_task_pool.clone(),
                sbundle_mergeabe_signers.to_vec(),
                order_cfg,
                cfg.name,
            ))
        }
        SpecificBuilderConfig::ParallelBuilder(parallel_cfg) => {
            Arc::new(ParallelBuildingAlgorithm::new(
                root_hash_config.clone(),
                root_hash_task_pool.clone(),
                sbundle_mergeabe_signers.to_vec(),
                parallel_cfg,
                cfg.name,
            ))
        }
    }
}

fn get_signing_domain(
    chain: Chain,
    beacon_clients: Vec<Client>,
    genesis_fork_version: Option<String>,
) -> eyre::Result<B256> {
    let cl_context = match chain.kind() {
        ChainKind::Named(NamedChain::Mainnet) => ContextEth::for_mainnet(),
        ChainKind::Named(NamedChain::Sepolia) => ContextEth::for_sepolia(),
        ChainKind::Named(NamedChain::Goerli) => ContextEth::for_goerli(),
        ChainKind::Named(NamedChain::Holesky) => ContextEth::for_holesky(),
        _ => {
            let genesis_fork_version = if let Some(genesis_fork_version) = genesis_fork_version {
                genesis_fork_version
            } else {
                let client = beacon_clients
                    .first()
                    .ok_or_else(|| eyre::eyre!("No beacon clients provided"))?;

                let spec = tokio::task::block_in_place(|| {
                    tokio::runtime::Handle::current().block_on(client.get_spec())
                })?;

                spec.get("GENESIS_FORK_VERSION")
                    .ok_or_else(|| eyre::eyre!("GENESIS_FORK_VERSION not found in spec"))?
                    .clone()
            };

            let version: FixedBytes<4> = FixedBytes::from_str(&genesis_fork_version)
                .map_err(|e| eyre::eyre!("Failed to parse genesis fork version: {:?}", e))?;

            let version = Version::from(version);

            // use the mainnet one and update the genesis fork version since it is the
            // only thing required by 'compute_builder_domain'. We do this because
            // there is no default in Context.
            let mut network = ContextEth::for_mainnet();
            network.genesis_fork_version = version;

            network
        }
    };

    Ok(B256::from(&compute_builder_domain(&cl_context)?))
}

#[cfg(test)]
mod test {
    use super::*;
    use crate::live_builder::base_config::load_config_toml_and_env;
    use alloy_primitives::{address, fixed_bytes};
    use std::env;
    use url::Url;

    #[test]
    fn test_default_config() {
        let config: Config = serde_json::from_str("{}").unwrap();
        let config_default = Config::default();

        assert_eq!(config, config_default);
    }

    #[test]
    fn test_parse_example_config() {
        let mut p = PathBuf::from(env!("CARGO_MANIFEST_DIR"));
        p.push("../../config-live-example.toml");

        let config: Config = load_config_toml_and_env(p.clone()).expect("Config load");

        assert_eq!(
            config
                .base_config
                .coinbase_signer()
                .expect_err("should be error")
                .to_string(),
            "Env variable: COINBASE_SECRET_KEY not set"
        );

        env::set_var(
            "COINBASE_SECRET_KEY",
            "0xb785cd753d62bb25c0afaf75fd40dd94bf295051fdadc972ec857ad6b29cfa72",
        );

        env::set_var("CL_NODE_URL", "http://localhost:3500");

        let config: Config = load_config_toml_and_env(p).expect("Config load");

        assert_eq!(
            config
                .base_config
                .coinbase_signer()
                .expect("Coinbase signer")
                .address,
            address!("75618c70B1BBF111F6660B0E3760387fb494102B")
        );

        assert!(config
            .l1_config
            .resolve_cl_node_urls()
            .unwrap()
            .contains(&"http://localhost:3500".to_string()));
    }

    #[test]
    fn test_parse_backtest_example_config() {
        let mut p = PathBuf::from(env!("CARGO_MANIFEST_DIR"));
        p.push("../../config-backtest-example.toml");

        load_config_toml_and_env::<Config>(p).expect("Config load");
    }

    #[test]
    fn test_signing_domain_known_chains() {
        let cases = [
            (
                NamedChain::Mainnet,
                fixed_bytes!("00000001f5a5fd42d16a20302798ef6ed309979b43003d2320d9f0e8ea9831a9"),
            ),
            (
                NamedChain::Sepolia,
                fixed_bytes!("00000001d3010778cd08ee514b08fe67b6c503b510987a4ce43f42306d97c67c"),
            ),
            (
                NamedChain::Goerli,
                fixed_bytes!("00000001e4be9393b074ca1f3e4aabd585ca4bea101170ccfaf71b89ce5c5c38"),
            ),
            (
                NamedChain::Holesky,
                fixed_bytes!("000000015b83a23759c560b2d0c64576e1dcfc34ea94c4988f3e0d9f77f05387"),
            ),
        ];

        for (chain, domain) in cases.iter() {
            let found = get_signing_domain(Chain::from_named(*chain), vec![], None).unwrap();
            assert_eq!(found, *domain);
        }
    }

    #[test]
    fn test_signing_domain_with_genesis_fork() {
        let client = Client::new(Url::parse("http://localhost:8000").unwrap());
        let found = get_signing_domain(
            Chain::from_id(12345),
            vec![client],
            Some("0x00112233".to_string()),
        )
        .unwrap();

        assert_eq!(
            found,
            fixed_bytes!("0000000157eb3d0fd9a819dee70b5403ce939a22b4f25ec3fc841a16cc4eab3e")
        );
    }

    #[ignore]
    #[test]
    fn test_signing_domain_custom_chain() {
        let client = Client::new(Url::parse("http://localhost:8000").unwrap());
        let found = get_signing_domain(Chain::from_id(12345), vec![client], None).unwrap();

        assert_eq!(
            found,
            fixed_bytes!("00000001aaf2630a2874a74199f4b5d11a7d6377f363a236271bff4bf8eb4ab3")
        );
    }
}<|MERGE_RESOLUTION|>--- conflicted
+++ resolved
@@ -362,13 +362,8 @@
             SpecificBuilderConfig::OrderingBuilder(config) => {
                 crate::building::builders::ordering_builder::backtest_simulate_block(config, input)
             }
-<<<<<<< HEAD
-            SpecificBuilderConfig::MergingBuilder(config) => {
-                merging_build_backtest::<P, DB>(input, config)
-=======
             SpecificBuilderConfig::ParallelBuilder(config) => {
-                parallel_build_backtest(input, config)
->>>>>>> ccd9cb54
+                parallel_build_backtest::<P, DB>(input, config)
             }
         }
     }
