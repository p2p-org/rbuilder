//! Config should always be deserializable, default values should be used
//!
use crate::{
    building::builders::UnfinishedBlockBuildingSinkFactory,
    live_builder::{order_input::OrderInputConfig, LiveBuilder},
    telemetry::{setup_reloadable_tracing_subscriber, LoggerConfig},
    utils::{http_provider, BoxedProvider, ProviderFactoryReopener, Signer},
};
use ahash::HashSet;
use alloy_primitives::{Address, B256};
use eyre::{eyre, Context};
use jsonrpsee::RpcModule;
use lazy_static::lazy_static;
use reth::tasks::pool::BlockingTaskPool;
use reth_chainspec::ChainSpec;
use reth_db::DatabaseEnv;
use reth_node_core::args::utils::chain_value_parser;
use reth_primitives::StaticFileSegment;
use reth_provider::StaticFileProviderFactory;
use serde::{Deserialize, Deserializer};
use serde_with::{serde_as, DeserializeAs};
use sqlx::PgPool;
use std::{
    env::var,
    fs::read_to_string,
    net::{Ipv4Addr, SocketAddr, SocketAddrV4},
    path::{Path, PathBuf},
    str::FromStr,
    sync::Arc,
    time::Duration,
};
use tracing::warn;

use super::SlotSource;

/// Prefix for env variables in config
const ENV_PREFIX: &str = "env:";

/// Base config to be used by all builders.
/// It allows us to create a base LiveBuilder with no algorithms or custom bidding.
/// The final configuration should usually include one of this and use it to create the base LiveBuilder to then upgrade it as needed.
#[serde_as]
#[derive(Debug, Clone, Deserialize, PartialEq, Eq)]
#[serde(default, deny_unknown_fields)]
pub struct BaseConfig {
    pub full_telemetry_server_port: u16,
    pub full_telemetry_server_ip: Option<String>,
    pub redacted_telemetry_server_port: u16,
    pub redacted_telemetry_server_ip: Option<String>,
    pub log_json: bool,
    log_level: EnvOrValue<String>,
    pub log_color: bool,
    /// Enables dynamic logging (saving logs to a file)
    pub log_enable_dynamic: bool,

    pub error_storage_path: Option<PathBuf>,

    coinbase_secret_key: EnvOrValue<String>,

    pub flashbots_db: Option<EnvOrValue<String>>,

    pub el_node_ipc_path: PathBuf,
    pub jsonrpc_server_port: u16,
    pub jsonrpc_server_ip: Option<String>,

    pub ignore_cancellable_orders: bool,
    pub ignore_blobs: bool,

    pub chain: String,
    pub reth_datadir: Option<PathBuf>,
    pub reth_db_path: Option<PathBuf>,
    pub reth_static_files_path: Option<PathBuf>,

    pub blocklist_file_path: Option<PathBuf>,
    pub extra_data: String,

    /// mev-share bundles coming from this address are treated in a special way(see [`ShareBundleMerger`])
    pub sbundle_mergeabe_signers: Option<Vec<Address>>,

    /// Number of threads used for incoming order simulation
    pub simulation_threads: usize,

    pub root_hash_task_pool_threads: usize,

    pub watchdog_timeout_sec: u64,

    /// List of `builders` to be used for live building
    pub live_builders: Vec<String>,

    // backtest config
    backtest_fetch_mempool_data_dir: EnvOrValue<String>,
    pub backtest_fetch_eth_rpc_url: String,
    pub backtest_fetch_eth_rpc_parallel: usize,
    pub backtest_fetch_output_file: PathBuf,
    /// List of `builders` to be used in backtest run
    pub backtest_builders: Vec<String>,
    pub backtest_results_store_path: PathBuf,
    pub backtest_protect_bundle_signers: Vec<Address>,
}

lazy_static! {
    pub static ref DEFAULT_IP: Ipv4Addr = Ipv4Addr::new(0, 0, 0, 0);
}

fn parse_ip(ip: &Option<String>) -> Ipv4Addr {
    ip.as_ref().map_or(*DEFAULT_IP, |s| {
        s.parse::<Ipv4Addr>().unwrap_or(*DEFAULT_IP)
    })
}

/// Loads config from toml file, some values can be loaded from env variables with the following syntax
/// e.g. flashbots_db = "env:FLASHBOTS_DB"
///
/// variables that can be configured with env values:
/// - log_level
/// - coinbase_secret_key
/// - flashbots_db
/// - relay_secret_key
/// - optimistic_relay_secret_key
/// - backtest_fetch_mempool_data_dir
pub fn load_config_toml_and_env<T: serde::de::DeserializeOwned>(
    path: impl AsRef<Path>,
) -> eyre::Result<T> {
    let data = read_to_string(path.as_ref()).with_context(|| {
        eyre!(
            "Config file read error: {:?}",
            path.as_ref().to_string_lossy()
        )
    })?;

    let config: T = toml::from_str(&data).context("Config file parsing")?;
    Ok(config)
}

impl BaseConfig {
    pub fn setup_tracing_subsriber(&self) -> eyre::Result<()> {
        let log_level = self.log_level.value()?;
        let config = LoggerConfig {
            env_filter: log_level,
            file: None,
            log_json: self.log_json,
            log_color: self.log_color,
        };
        setup_reloadable_tracing_subscriber(config)?;
        Ok(())
    }

    pub fn redacted_telemetry_server_address(&self) -> SocketAddr {
        SocketAddr::V4(SocketAddrV4::new(
            self.redacted_telemetry_server_ip(),
            self.redacted_telemetry_server_port,
        ))
    }

    pub fn full_telemetry_server_address(&self) -> SocketAddr {
        SocketAddr::V4(SocketAddrV4::new(
            self.full_telemetry_server_ip(),
            self.full_telemetry_server_port,
        ))
    }

    /// WARN: opens reth db
    pub async fn create_builder<SlotSourceType>(
        &self,
        cancellation_token: tokio_util::sync::CancellationToken,
        sink_factory: Box<dyn UnfinishedBlockBuildingSinkFactory>,
        slot_source: SlotSourceType,
    ) -> eyre::Result<super::LiveBuilder<Arc<DatabaseEnv>, SlotSourceType>>
    where
        SlotSourceType: SlotSource,
    {
        let provider_factory = self.provider_factory()?;
<<<<<<< HEAD

=======
        self.create_builder_with_provider_factory(
            cancellation_token,
            sink_factory,
            slot_source,
            provider_factory,
        )
        .await
    }

    /// WARN: opens reth db
    pub async fn create_builder_with_provider_factory<SlotSourceType>(
        &self,
        cancellation_token: tokio_util::sync::CancellationToken,
        sink_factory: Box<dyn UnfinishedBlockBuildingSinkFactory>,
        slot_source: SlotSourceType,
        provider_factory: ProviderFactoryReopener<Arc<DatabaseEnv>>,
    ) -> eyre::Result<super::LiveBuilder<Arc<DatabaseEnv>, SlotSourceType>>
    where
        SlotSourceType: SlotSource,
    {
>>>>>>> ea64a8a4
        Ok(LiveBuilder::<Arc<DatabaseEnv>, SlotSourceType> {
            watchdog_timeout: self.watchdog_timeout(),
            error_storage_path: self.error_storage_path.clone(),
            simulation_threads: self.simulation_threads,
            order_input_config: OrderInputConfig::from_config(self),
            blocks_source: slot_source,
            chain_chain_spec: self.chain_spec()?,
            provider_factory,

            coinbase_signer: self.coinbase_signer()?,
            extra_data: self.extra_data()?,
            blocklist: self.blocklist()?,

            global_cancellation: cancellation_token,

            extra_rpc: RpcModule::new(()),
            sink_factory,
            builders: Vec::new(),
        })
    }

    pub fn jsonrpc_server_ip(&self) -> Ipv4Addr {
        parse_ip(&self.jsonrpc_server_ip)
    }

    pub fn redacted_telemetry_server_ip(&self) -> Ipv4Addr {
        parse_ip(&self.redacted_telemetry_server_ip)
    }

    pub fn full_telemetry_server_ip(&self) -> Ipv4Addr {
        parse_ip(&self.full_telemetry_server_ip)
    }

    pub fn chain_spec(&self) -> eyre::Result<Arc<ChainSpec>> {
        chain_value_parser(&self.chain)
    }

    pub fn sbundle_mergeabe_signers(&self) -> Vec<Address> {
        if self.sbundle_mergeabe_signers.is_none() {
            warn!("Defaulting sbundle_mergeabe_signers to empty. We may not comply with order flow rules.");
        }

        self.sbundle_mergeabe_signers.clone().unwrap_or_default()
    }

    /// Open reth db and DB should be opened once per process but it can be cloned and moved to different threads.
    pub fn provider_factory(&self) -> eyre::Result<ProviderFactoryReopener<Arc<DatabaseEnv>>> {
        create_provider_factory(
            self.reth_datadir.as_deref(),
            self.reth_db_path.as_deref(),
            self.reth_static_files_path.as_deref(),
            self.chain_spec()?,
            false,
        )
    }

    /// Creates threadpool for root hash calculation, should be created once per process.
    pub fn root_hash_task_pool(&self) -> eyre::Result<BlockingTaskPool> {
        Ok(BlockingTaskPool::new(
            BlockingTaskPool::builder()
                .num_threads(self.root_hash_task_pool_threads)
                .build()?,
        ))
    }

    pub fn coinbase_signer(&self) -> eyre::Result<Signer> {
        coinbase_signer_from_secret_key(&self.coinbase_secret_key.value()?)
    }

    pub fn extra_data(&self) -> eyre::Result<Vec<u8>> {
        let extra_data = self.extra_data.clone().into_bytes();
        if extra_data.len() > 32 {
            return Err(eyre::eyre!("Extra data is too long"));
        }
        Ok(extra_data)
    }

    pub fn blocklist(&self) -> eyre::Result<HashSet<Address>> {
        if let Some(path) = &self.blocklist_file_path {
            let blocklist_file = read_to_string(path).context("blocklist file")?;
            let blocklist: Vec<Address> =
                serde_json::from_str(&blocklist_file).context("blocklist file")?;
            return Ok(blocklist.into_iter().collect());
        }
        Ok(HashSet::default())
    }

    pub async fn flashbots_db(&self) -> eyre::Result<Option<PgPool>> {
        if let Some(url) = &self.flashbots_db {
            let url = url.value()?;
            let pool = PgPool::connect(&url).await?;
            Ok(Some(pool))
        } else {
            Ok(None)
        }
    }

    pub fn eth_rpc_provider(&self) -> eyre::Result<BoxedProvider> {
        Ok(http_provider(self.backtest_fetch_eth_rpc_url.parse()?))
    }

    pub fn watchdog_timeout(&self) -> Duration {
        Duration::from_secs(self.watchdog_timeout_sec)
    }

    pub fn backtest_fetch_mempool_data_dir(&self) -> eyre::Result<PathBuf> {
        let path = self.backtest_fetch_mempool_data_dir.value()?;
        let path_expanded = shellexpand::tilde(&path).to_string();

        Ok(path_expanded.parse()?)
    }
}

#[derive(Debug, Clone, PartialEq, Eq)]
pub struct EnvOrValue<T>(String, std::marker::PhantomData<T>);

impl<T: FromStr> EnvOrValue<T> {
    pub fn value(&self) -> eyre::Result<String> {
        let value = &self.0;
        if value.starts_with(ENV_PREFIX) {
            let var_name = value.trim_start_matches(ENV_PREFIX);
            var(var_name).map_err(|_| eyre::eyre!("Env variable: {} not set", var_name))
        } else {
            Ok(value.to_string())
        }
    }
}

impl<T> From<&str> for EnvOrValue<T> {
    fn from(s: &str) -> Self {
        Self(s.to_string(), std::marker::PhantomData)
    }
}

impl<'de, T: FromStr> Deserialize<'de> for EnvOrValue<T> {
    fn deserialize<D>(deserializer: D) -> std::result::Result<Self, D::Error>
    where
        D: Deserializer<'de>,
    {
        let s = String::deserialize(deserializer)?;
        Ok(Self(s, std::marker::PhantomData))
    }
}

// Helper function to resolve Vec<EnvOrValue<T>> to Vec<T>
pub fn resolve_env_or_values<T: FromStr>(values: &[EnvOrValue<T>]) -> eyre::Result<Vec<T>> {
    values
        .iter()
        .try_fold(Vec::new(), |mut acc, v| -> eyre::Result<Vec<T>> {
            let value = v.value()?;
            if v.0.starts_with(ENV_PREFIX) {
                // If it's an environment variable, split by comma
                let parsed: eyre::Result<Vec<T>> = value
                    .split(',')
                    .map(str::trim)
                    .filter(|s| !s.is_empty())
                    .map(|s| {
                        T::from_str(s).map_err(|_| eyre::eyre!("Failed to parse value: {}", s))
                    })
                    .collect();
                acc.extend(parsed?);
            } else {
                // If it's not an environment variable, just return the single value
                acc.push(
                    T::from_str(&value)
                        .map_err(|_| eyre::eyre!("Failed to parse value: {}", value))?,
                );
            }
            Ok(acc)
        })
}

impl<'de, T> DeserializeAs<'de, EnvOrValue<T>> for EnvOrValue<T>
where
    T: FromStr,
    String: Deserialize<'de>,
{
    fn deserialize_as<D>(deserializer: D) -> Result<EnvOrValue<T>, D::Error>
    where
        D: Deserializer<'de>,
    {
        let s = String::deserialize(deserializer)?;
        Ok(EnvOrValue(s, std::marker::PhantomData))
    }
}

pub const DEFAULT_CL_NODE_URL: &str = "http://127.0.0.1:3500";
pub const DEFAULT_EL_NODE_IPC_PATH: &str = "/tmp/reth.ipc";
pub const DEFAULT_INCOMING_BUNDLES_PORT: u16 = 8645;
pub const DEFAULT_RETH_DB_PATH: &str = "/root/.local/share/reth/mainnet";

impl Default for BaseConfig {
    fn default() -> Self {
        Self {
            full_telemetry_server_port: 6069,
            full_telemetry_server_ip: None,
            redacted_telemetry_server_port: 6070,
            redacted_telemetry_server_ip: None,
            log_json: false,
            log_level: "info".into(),
            log_color: false,
            log_enable_dynamic: false,
            error_storage_path: None,
            coinbase_secret_key: "".into(),
            flashbots_db: None,
            el_node_ipc_path: "/tmp/reth.ipc".parse().unwrap(),
            jsonrpc_server_port: DEFAULT_INCOMING_BUNDLES_PORT,
            jsonrpc_server_ip: None,
            ignore_cancellable_orders: true,
            ignore_blobs: false,
            chain: "mainnet".to_string(),
            reth_datadir: Some(DEFAULT_RETH_DB_PATH.parse().unwrap()),
            reth_db_path: None,
            reth_static_files_path: None,
            blocklist_file_path: None,
            extra_data: "extra_data_change_me".to_string(),
            root_hash_task_pool_threads: 1,
            watchdog_timeout_sec: 60 * 3,
            backtest_fetch_mempool_data_dir: "/mnt/data/mempool".into(),
            backtest_fetch_eth_rpc_url: "http://127.0.0.1:8545".to_string(),
            backtest_fetch_eth_rpc_parallel: 1,
            backtest_fetch_output_file: "/tmp/rbuilder-backtest.sqlite".parse().unwrap(),
            backtest_results_store_path: "/tmp/rbuilder-backtest-results.sqlite".parse().unwrap(),
            backtest_protect_bundle_signers: vec![],
            backtest_builders: Vec::new(),
            live_builders: vec!["mgp-ordering".to_string(), "mp-ordering".to_string()],
            simulation_threads: 1,
            sbundle_mergeabe_signers: None,
        }
    }
}

/// Open reth db and DB should be opened once per process but it can be cloned and moved to different threads.
pub fn create_provider_factory(
    reth_datadir: Option<&Path>,
    reth_db_path: Option<&Path>,
    reth_static_files_path: Option<&Path>,
    chain_spec: Arc<ChainSpec>,
    rw: bool,
) -> eyre::Result<ProviderFactoryReopener<Arc<DatabaseEnv>>> {
    // shellexpand the reth datadir
    let reth_datadir = if let Some(reth_datadir) = reth_datadir {
        let reth_datadir = reth_datadir
            .to_str()
            .ok_or_else(|| eyre::eyre!("Invalid UTF-8 in path"))?;

        Some(PathBuf::from(shellexpand::full(reth_datadir)?.into_owned()))
    } else {
        None
    };

    let reth_db_path = match (reth_db_path, reth_datadir.clone()) {
        (Some(reth_db_path), _) => PathBuf::from(reth_db_path),
        (None, Some(reth_datadir)) => reth_datadir.join("db"),
        (None, None) => eyre::bail!("Either reth_db_path or reth_datadir must be provided"),
    };

    let db = if rw {
        open_reth_db_rw(&reth_db_path)
    } else {
        open_reth_db(&reth_db_path)
    }?;

    let reth_static_files_path = match (reth_static_files_path, reth_datadir) {
        (Some(reth_static_files_path), _) => PathBuf::from(reth_static_files_path),
        (None, Some(reth_datadir)) => reth_datadir.join("static_files"),
        (None, None) => {
            eyre::bail!("Either reth_static_files_path or reth_datadir must be provided")
        }
    };

    let provider_factory_reopener =
        ProviderFactoryReopener::new(db, chain_spec, reth_static_files_path)?;

    if provider_factory_reopener
        .provider_factory_unchecked()
        .static_file_provider()
        .get_highest_static_file_block(StaticFileSegment::Headers)
        .is_none()
    {
        eyre::bail!("No headers in static files. Check your static files path configuration.");
    }

    Ok(provider_factory_reopener)
}

fn open_reth_db(reth_db_path: &Path) -> eyre::Result<Arc<DatabaseEnv>> {
    Ok(Arc::new(
        reth_db::open_db_read_only(reth_db_path, Default::default()).context("DB open error")?,
    ))
}

fn open_reth_db_rw(reth_db_path: &Path) -> eyre::Result<Arc<DatabaseEnv>> {
    Ok(Arc::new(
        reth_db::open_db(reth_db_path, Default::default()).context("DB open error")?,
    ))
}

pub fn coinbase_signer_from_secret_key(secret_key: &str) -> eyre::Result<Signer> {
    let secret_key = B256::from_str(secret_key)?;
    Ok(Signer::try_from_secret(secret_key)?)
}

#[cfg(test)]
mod test {
    use super::*;
    use reth::args::DatadirArgs;
    use reth_chainspec::{Chain, SEPOLIA};
    use reth_db::init_db;
    use reth_db_common::init::init_genesis;
    use reth_node_core::dirs::{DataDirPath, MaybePlatformPath};
    use reth_provider::{providers::StaticFileProvider, ProviderFactory};
    use tempfile::TempDir;

    #[test]
    fn test_default_config() {
        let config: BaseConfig = serde_json::from_str("{}").unwrap();
        let config_default = BaseConfig::default();

        assert_eq!(config, config_default);
    }

    #[test]
    fn test_reth_db() {
        // Setup and initialize a temp reth db (with static files)
        let tempdir = TempDir::with_prefix_in("rbuilder-", "/tmp").unwrap();

        let data_dir = MaybePlatformPath::<DataDirPath>::from(tempdir.into_path());
        let data_dir = data_dir.unwrap_or_chain_default(Chain::mainnet(), DatadirArgs::default());

        let db = init_db(data_dir.data_dir(), Default::default()).unwrap();
        let provider_factory = ProviderFactory::new(
            db,
            SEPOLIA.clone(),
            StaticFileProvider::read_write(data_dir.static_files().as_path()).unwrap(),
        );
        init_genesis(provider_factory).unwrap();

        // Create longer-lived PathBuf values
        let data_dir_path = data_dir.data_dir();
        let db_path = data_dir.db();
        let static_files_path = data_dir.static_files();

        let test_cases = [
            // use main dir to resolve reth_db and static_files
            (Some(data_dir_path), None, None, true),
            // use main dir to resolve reth_db and provide static_files
            (
                Some(data_dir_path),
                None,
                Some(static_files_path.clone()),
                true,
            ),
            // provide both reth_db and static_files
            (
                None,
                Some(db_path.as_path()),
                Some(static_files_path.clone()),
                true,
            ),
            // fail to provide main dir to resolve empty static_files
            (None, Some(db_path.as_path()), None, false),
            // fail to provide main dir to resolve empty reth_db
            (None, None, Some(static_files_path), false),
        ];

        for (reth_datadir_path, reth_db_path, reth_static_files_path, should_succeed) in
            test_cases.iter()
        {
            let result = create_provider_factory(
                reth_datadir_path.as_deref(),
                reth_db_path.as_deref(),
                reth_static_files_path.as_deref(),
                Default::default(),
                true,
            );

            if *should_succeed {
                assert!(
                    result.is_ok(),
                    "Expected success, but got error: {:?}",
                    result.err()
                );
            } else {
                assert!(result.is_err(), "Expected error, but got success");
            }
        }
    }
}<|MERGE_RESOLUTION|>--- conflicted
+++ resolved
@@ -1,6 +1,8 @@
 //! Config should always be deserializable, default values should be used
 //!
 use crate::{
+    building::builders::UnfinishedBlockBuildingSinkFactory,
+    live_builder::{order_input::OrderInputConfig, LiveBuilder},
     building::builders::UnfinishedBlockBuildingSinkFactory,
     live_builder::{order_input::OrderInputConfig, LiveBuilder},
     telemetry::{setup_reloadable_tracing_subscriber, LoggerConfig},
@@ -170,9 +172,6 @@
         SlotSourceType: SlotSource,
     {
         let provider_factory = self.provider_factory()?;
-<<<<<<< HEAD
-
-=======
         self.create_builder_with_provider_factory(
             cancellation_token,
             sink_factory,
@@ -193,7 +192,6 @@
     where
         SlotSourceType: SlotSource,
     {
->>>>>>> ea64a8a4
         Ok(LiveBuilder::<Arc<DatabaseEnv>, SlotSourceType> {
             watchdog_timeout: self.watchdog_timeout(),
             error_storage_path: self.error_storage_path.clone(),
